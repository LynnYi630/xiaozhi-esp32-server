--- conflicted
+++ resolved
@@ -85,18 +85,16 @@
         server_config = self.config["server"]
         host = server_config["ip"]
         port = server_config["port"]
+        selected_module = self.config.get("selected_module")
+        self.logger.bind(tag=TAG).info(
+            f"selected_module values: {', '.join(selected_module.values())}"
+        )
 
         self.logger.bind(tag=TAG).info(
-            "Server is running at ws://{}:{}/xiaozhi/v1/", get_local_ip(), port
+            "Server is running at ws://{}:{}", get_local_ip(), port
         )
         self.logger.bind(tag=TAG).info(
             "=======上面的地址是websocket协议地址，请勿用浏览器访问======="
-        )
-        self.logger.bind(tag=TAG).info(
-            "如想测试websocket请用谷歌浏览器打开test目录下的test_page.html"
-        )
-        self.logger.bind(tag=TAG).info(
-            "=============================================================\n"
         )
         async with websockets.serve(self._handle_connection, host, port):
             await asyncio.Future()
@@ -104,10 +102,7 @@
     async def _handle_connection(self, websocket):
         """处理新连接，每次创建独立的ConnectionHandler"""
         # 创建ConnectionHandler时传入当前server实例
-<<<<<<< HEAD
         # tts 变成链接的时候创建，避免并非问题
-        handler = ConnectionHandler(self.config, self._vad, self._asr, self._llm, self._tts, self._memory, self.intent)
-=======
         handler = ConnectionHandler(
             self.config,
             self._vad,
@@ -117,7 +112,6 @@
             self._memory,
             self.intent,
         )
->>>>>>> 7c389a06
         self.active_connections.add(handler)
         try:
             await handler.handle_connection(websocket)
