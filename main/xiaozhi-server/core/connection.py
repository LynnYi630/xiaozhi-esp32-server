--- conflicted
+++ resolved
@@ -375,11 +375,7 @@
         for response in llm_responses:
             content, tools_call = response
             if content is not None and len(content) > 0:
-<<<<<<< HEAD
-                if len(response_message) <= 0 and content == "```":
-=======
                 if len(response_message) <= 0 and (content == "```" or "<tool_call>" in content):
->>>>>>> 4aefbe5a
                     tool_call_flag = True
 
             if tools_call is not None:
@@ -475,6 +471,7 @@
             segment_text = get_string_no_punctuation_or_emoji(remaining_text)
             if segment_text:
                 text_index += 1
+                self.recode_first_last_text(segment_text, text_index)
                 if self.tts_stream:
                     stream_queue = queue.Queue()
                     self.executor.submit(self.speak_and_play_stream, segment_text, stream_queue, text_index)
@@ -484,39 +481,13 @@
                         "text_index": text_index
                     })
                 else:
-                    self.recode_first_last_text(segment_text, text_index)
                     future = self.executor.submit(self.speak_and_play, segment_text, text_index)
-                self.tts_queue.put(future)
+                    self.tts_queue.put(future)
 
         # 存储对话内容
         if len(response_message) > 0:
             self.dialogue.put(Message(role="assistant", content="".join(response_message)))
 
-<<<<<<< HEAD
-        # 处理function call
-        if tool_call_flag:
-            if function_id is None:
-                a = extract_json_from_string(content_arguments)
-                if a is not None:
-                    content_arguments_json = json.loads(a)
-                    function_name = content_arguments_json["function_name"]
-                    function_arguments = json.dumps(content_arguments_json["args"], ensure_ascii=False)
-                    function_id = str(uuid.uuid4().hex)
-                else:
-                    return []
-                function_arguments = json.loads(function_arguments)
-            self.logger.bind(tag=TAG).info(
-                f"function_name={function_name}, function_id={function_id}, function_arguments={function_arguments}")
-            function_call_data = {
-                "name": function_name,
-                "id": function_id,
-                "arguments": function_arguments
-            }
-            result = handle_llm_function_call(self, function_call_data)
-            self._handle_function_result(result, function_call_data, text_index + 1)
-
-=======
->>>>>>> 4aefbe5a
         self.llm_finish_task = True
         self.logger.bind(tag=TAG).debug(json.dumps(self.dialogue.get_llm_dialogue(), indent=4, ensure_ascii=False))
 
@@ -538,12 +509,6 @@
                 future = self.executor.submit(self.speak_and_play, text, text_index)
                 self.tts_queue.put(future)
             self.dialogue.put(Message(role="assistant", content=text))
-<<<<<<< HEAD
-        if result.action == Action.REQLLM:  # 调用函数后再请求llm生成回复
-            text = result.response
-        if result.action == Action.NOTFOUND:
-            text = result.response
-=======
         elif result.action == Action.REQLLM:  # 调用函数后再请求llm生成回复
 
             text = result.result
@@ -572,7 +537,6 @@
             future = self.executor.submit(self.speak_and_play, text, text_index)
             self.tts_queue.put(future)
             self.dialogue.put(Message(role="assistant", content=text))
->>>>>>> 4aefbe5a
 
     def _tts_priority_thread(self):
         if self.tts_stream:
@@ -682,17 +646,21 @@
         return tts_file, text, text_index
 
     def speak_and_play_stream(self, text, queue: queue.Queue, text_index=0):
-        if text is None or len(text) <= 0:
-            self.logger.bind(tag=TAG).info(f"无需tts转换，query为空，{text}")
-            return None, text
-        self.tts.to_tts_stream(text, queue, text_index)
+        try:
+            if text is None or len(text) <= 0:
+                self.logger.bind(tag=TAG).info(f"无需tts转换，query为空，{text}")
+                return None, text
+            self.tts.to_tts_stream(text, queue, text_index)
+        except Exception as e:
+            self.logger.bind(tag=TAG).error(e)
+            traceback.print_exc()
+            raise e
 
     def clearSpeakStatus(self):
         self.logger.bind(tag=TAG).debug(f"清除服务端讲话状态")
         self.asr_server_receive = True
         self.tts_last_text_index = -1
         self.tts_first_text_index = -1
-        self.tts_duration = 0
 
     def recode_first_last_text(self, text, text_index=0):
         if self.tts_first_text_index == -1:
